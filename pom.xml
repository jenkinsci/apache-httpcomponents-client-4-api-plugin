--- conflicted
+++ resolved
@@ -18,13 +18,8 @@
     <changelist>999999-SNAPSHOT</changelist>
     <jenkins.version>2.361.3</jenkins.version>
     <httpcore.version>4.4.15</httpcore.version>
-<<<<<<< HEAD
-    <httpclient.version>4.5.14</httpclient.version>
-    <httpasyncclient.version>4.1.4</httpasyncclient.version>
-=======
     <httpclient.version>${revision}</httpclient.version>
     <httpasyncclient.version>4.1.5</httpasyncclient.version>
->>>>>>> 42a77945
   </properties>
 
   <name>Jenkins Apache HttpComponents Client 4.x API Plugin</name>
