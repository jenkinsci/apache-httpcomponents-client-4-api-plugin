<?xml version="1.0" encoding="UTF-8"?>
<project xmlns="http://maven.apache.org/POM/4.0.0" xmlns:xsi="http://www.w3.org/2001/XMLSchema-instance" xsi:schemaLocation="http://maven.apache.org/POM/4.0.0 http://maven.apache.org/maven-v4_0_0.xsd">
  <modelVersion>4.0.0</modelVersion>

  <parent>
    <groupId>org.jenkins-ci.plugins</groupId>
    <artifactId>plugin</artifactId>
    <version>4.55</version>
    <relativePath />
  </parent>

  <artifactId>apache-httpcomponents-client-4-api</artifactId>
  <version>${revision}-${changelist}</version>
  <packaging>hpi</packaging>

  <properties>
    <revision>4.5.14</revision>
    <changelist>999999-SNAPSHOT</changelist>
<<<<<<< HEAD
    <jenkins.version>2.361.3</jenkins.version>
    <httpcore.version>4.4.15</httpcore.version>
=======
    <jenkins.version>2.319.1</jenkins.version>
    <httpcore.version>4.4.16</httpcore.version>
>>>>>>> d3007927
    <httpclient.version>${revision}</httpclient.version>
    <httpasyncclient.version>4.1.5</httpasyncclient.version>
  </properties>

  <name>Jenkins Apache HttpComponents Client 4.x API Plugin</name>
  <description>Bundles Apache HttpComponents Client 4.x and allows it to be used by Jenkins plugins</description>
  <url>https://github.com/jenkinsci/${project.artifactId}-plugin</url>

  <licenses>
    <license>
      <name>MIT License</name>
      <url>https://opensource.org/licenses/MIT</url>
    </license>
  </licenses>

  <developers>
    <developer>
      <id>oleg_nenashev</id>
      <name>Oleg Nenashev</name>
    </developer>
  </developers>

  <scm>
    <connection>scm:git:https://github.com/jenkinsci/${project.artifactId}-plugin.git</connection>
    <developerConnection>scm:git:git@github.com:jenkinsci/${project.artifactId}-plugin.git</developerConnection>
    <url>https://github.com/jenkinsci/${project.artifactId}-plugin</url>
    <tag>${scmTag}</tag>
  </scm>
  <dependencyManagement>
    <dependencies>
      <dependency>
        <groupId>io.jenkins.tools.bom</groupId>
        <artifactId>bom-2.361.x</artifactId>
        <version>1798.vc671fe94856f</version>
        <scope>import</scope>
        <type>pom</type>
      </dependency>
    </dependencies>
  </dependencyManagement>
  <dependencies>
    <dependency>
      <groupId>org.apache.httpcomponents</groupId>
      <artifactId>httpcore</artifactId>
      <version>${httpcore.version}</version>
    </dependency>
    <dependency>
      <groupId>org.apache.httpcomponents</groupId>
      <artifactId>httpcore-nio</artifactId>
      <version>${httpcore.version}</version>
    </dependency>
    <dependency>
      <groupId>org.apache.httpcomponents</groupId>
      <artifactId>httpclient</artifactId>
      <version>${httpclient.version}</version>
      <exclusions>
        <exclusion>
          <groupId>commons-codec</groupId>
          <artifactId>commons-codec</artifactId>
        </exclusion>
      </exclusions>
    </dependency>
    <dependency>
      <groupId>org.apache.httpcomponents</groupId>
      <artifactId>httpmime</artifactId>
      <version>${httpclient.version}</version>
    </dependency>
    <dependency>
      <groupId>org.apache.httpcomponents</groupId>
      <artifactId>fluent-hc</artifactId>
      <version>${httpclient.version}</version>
    </dependency>
    <dependency>
      <groupId>org.apache.httpcomponents</groupId>
      <artifactId>httpclient-cache</artifactId>
      <version>${httpclient.version}</version>
    </dependency>
    <dependency>
      <groupId>org.apache.httpcomponents</groupId>
      <artifactId>httpasyncclient</artifactId>
      <version>${httpasyncclient.version}</version>
    </dependency>
    <dependency>
      <groupId>org.apache.httpcomponents</groupId>
      <artifactId>httpasyncclient-cache</artifactId>
      <version>${httpasyncclient.version}</version>
    </dependency>
  </dependencies>

  <repositories>
    <repository>
      <id>repo.jenkins-ci.org</id>
      <url>https://repo.jenkins-ci.org/public/</url>
    </repository>
  </repositories>
  <pluginRepositories>
    <pluginRepository>
      <id>repo.jenkins-ci.org</id>
      <url>https://repo.jenkins-ci.org/public/</url>
    </pluginRepository>
  </pluginRepositories>

  <build>
    <plugins>
      <plugin>
        <groupId>org.apache.maven.plugins</groupId>
        <artifactId>maven-enforcer-plugin</artifactId>

        <!-- Consider adding to Jenkins plugin parent POM? -->
        <dependencies>
          <dependency>
            <groupId>de.skuzzle.enforcer</groupId>
            <artifactId>restrict-imports-enforcer-rule</artifactId>
            <version>2.1.0</version>
          </dependency>
        </dependencies>
        <executions>
          <execution>
            <id>ban-commons-httpclient-3x</id>
            <phase>process-sources</phase>
            <goals>
              <goal>enforce</goal>
            </goals>
            <configuration>
              <rules>
                <RestrictImports>
                  <bannedImport>org.apache.commons.httpclient.**</bannedImport>
                </RestrictImports>
              </rules>
            </configuration>
          </execution>
        </executions>
      </plugin>
    </plugins>
  </build>

</project><|MERGE_RESOLUTION|>--- conflicted
+++ resolved
@@ -16,13 +16,7 @@
   <properties>
     <revision>4.5.14</revision>
     <changelist>999999-SNAPSHOT</changelist>
-<<<<<<< HEAD
-    <jenkins.version>2.361.3</jenkins.version>
-    <httpcore.version>4.4.15</httpcore.version>
-=======
-    <jenkins.version>2.319.1</jenkins.version>
-    <httpcore.version>4.4.16</httpcore.version>
->>>>>>> d3007927
+    <jenkins.version>2.361.4</jenkins.version>
     <httpclient.version>${revision}</httpclient.version>
     <httpasyncclient.version>4.1.5</httpasyncclient.version>
   </properties>
