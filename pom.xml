--- conflicted
+++ resolved
@@ -5,11 +5,7 @@
   <parent>
     <groupId>org.jenkins-ci.plugins</groupId>
     <artifactId>plugin</artifactId>
-<<<<<<< HEAD
-    <version>4.54</version>
-=======
-    <version>4.51</version>
->>>>>>> ea23f5d4
+    <version>4.55</version>
     <relativePath />
   </parent>
 
